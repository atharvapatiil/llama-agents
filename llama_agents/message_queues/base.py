"""Message queue module."""
import asyncio
import inspect

from abc import ABC, abstractmethod
from logging import getLogger
from pydantic import BaseModel
from typing import Any, List, Optional, Protocol, TYPE_CHECKING

from llama_agents.messages.base import QueueMessage

if TYPE_CHECKING:
    from llama_agents.message_consumers.base import BaseMessageQueueConsumer

logger = getLogger(__name__)


class MessageProcessor(Protocol):
    """Protocol for a callable that processes messages."""

    def __call__(self, message: QueueMessage, **kwargs: Any) -> None:
        ...


class PublishCallback(Protocol):
    """Protocol for a callable that processes messages.

    TODO: Variant for Async Publish Callback.
    """

    def __call__(self, message: QueueMessage, **kwargs: Any) -> None:
        ...


class BaseMessageQueue(BaseModel, ABC):
    """Message broker interface between publisher and consumer."""

    class Config:
        arbitrary_types_allowed = True

    @abstractmethod
    async def _publish(self, message: QueueMessage) -> Any:
        """Subclasses implement publish logic here."""
        ...

    async def publish(
        self,
        message: QueueMessage,
        callback: Optional[PublishCallback] = None,
        **kwargs: Any,
    ) -> Any:
        """Send message to a consumer."""
<<<<<<< HEAD
        logger.info(
            f"Publishing message '{message.type}' with action '{message.action}'"
        )
        logger.debug(f"Message: {message.model_dump()}")
        await self._publish(message)
=======
        logger.info("Publishing message: " + str(message))
>>>>>>> 94ac16e5
        message.stats.publish_time = message.stats.timestamp_str()
        await self._publish(message)

        if callback:
            if inspect.iscoroutinefunction(callback):
                await callback(message, **kwargs)
            else:
                callback(message, **kwargs)

    @abstractmethod
    async def register_consumer(
        self,
        consumer: "BaseMessageQueueConsumer",
    ) -> Any:
        """Register consumer to start consuming messages."""

    @abstractmethod
    async def deregister_consumer(self, consumer: "BaseMessageQueueConsumer") -> Any:
        """Deregister consumer to stop publishing messages)."""

    async def get_consumers(
        self,
        message_type: str,
    ) -> List["BaseMessageQueueConsumer"]:
        """Gets list of consumers according to a message type."""
        raise NotImplementedError(
            "`get_consumers()` is not implemented for this class."
        )

    @abstractmethod
    async def processing_loop(self) -> None:
        """The processing loop for the service."""
        ...

    @abstractmethod
    async def launch_local(self) -> asyncio.Task:
        """Launch the service in-process."""
        ...

    @abstractmethod
    async def launch_server(self) -> None:
        """Launch the service as a server."""
        ...<|MERGE_RESOLUTION|>--- conflicted
+++ resolved
@@ -50,15 +50,11 @@
         **kwargs: Any,
     ) -> Any:
         """Send message to a consumer."""
-<<<<<<< HEAD
         logger.info(
             f"Publishing message '{message.type}' with action '{message.action}'"
         )
         logger.debug(f"Message: {message.model_dump()}")
         await self._publish(message)
-=======
-        logger.info("Publishing message: " + str(message))
->>>>>>> 94ac16e5
         message.stats.publish_time = message.stats.timestamp_str()
         await self._publish(message)
 
