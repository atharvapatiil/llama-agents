import uuid
import uvicorn
from fastapi import FastAPI
from typing import Any, Callable, Dict, List, Optional

from llama_index.core import StorageContext, VectorStoreIndex
from llama_index.core.llms import LLM
from llama_index.core.objects import ObjectIndex, SimpleObjectNodeMapping
from llama_index.core.storage.kvstore.types import BaseKVStore
from llama_index.core.storage.kvstore import SimpleKVStore
from llama_index.core.selectors import PydanticMultiSelector
from llama_index.core.settings import Settings
from llama_index.core.tools import ToolMetadata
from llama_index.core.vector_stores.types import BasePydanticVectorStore

from agentfile.control_plane.base import BaseControlPlane
from agentfile.message_consumers.base import BaseMessageQueueConsumer
from agentfile.message_queues.base import BaseMessageQueue
from agentfile.messages.base import QueueMessage
from agentfile.types import (
    ActionTypes,
    AgentDefinition,
    FlowDefinition,
    TaskDefinition,
    TaskResult,
)

import logging

logger = logging.getLogger(__name__)
logger.setLevel(logging.INFO)
logging.basicConfig(level=logging.INFO)


class ControlPlaneMessageConsumer(BaseMessageQueueConsumer):
    message_handler: Dict[str, Callable]
    message_type: str = "control_plane"

    async def _process_message(self, message: QueueMessage, **kwargs: Any) -> None:
        action = message.action
        if action not in self.message_handler:
            raise ValueError(f"Action {action} not supported by control plane")

        if action == ActionTypes.NEW_TASK and message.data is not None:
            await self.message_handler[action](TaskDefinition(**message.data))
        elif action == ActionTypes.COMPLETED_TASK and message.data is not None:
            await self.message_handler[action](TaskResult(**message.data))


class FastAPIControlPlane(BaseControlPlane):
    def __init__(
        self,
        message_queue: BaseMessageQueue,
        llm: Optional[LLM] = None,
        vector_store: Optional[BasePydanticVectorStore] = None,
        state_store: Optional[BaseKVStore] = None,
        agents_store_key: str = "agents",
        flows_store_key: str = "flows",
        active_flows_store_key: str = "active_flows",
        tasks_store_key: str = "tasks",
        step_interval: float = 0.1,
        running: bool = True,
    ) -> None:
        self.llm = llm or Settings.llm
        self.object_index = ObjectIndex(
            VectorStoreIndex(
                nodes=[],
                storage_context=StorageContext.from_defaults(vector_store=vector_store),
            ),
            SimpleObjectNodeMapping(),
        )
        self.step_interval = step_interval
        self.running = running

        self.state_store = state_store or SimpleKVStore()
        # TODO: should we store agents in a tool retriever?
        self.agents_store_key = agents_store_key
        self.flows_store_key = flows_store_key
        self.active_flows_store_key = active_flows_store_key
        self.tasks_store_key = tasks_store_key

        self._message_queue = message_queue
        self._publisher_id = f"{self.__class__.__qualname__}-{uuid.uuid4()}"

        self.app = FastAPI()
        self.app.add_api_route("/", self.home, methods=["GET"], tags=["Control Plane"])

        self.app.add_api_route(
            "/agents/register", self.register_agent, methods=["POST"], tags=["Agents"]
        )
        self.app.add_api_route(
            "/agents/deregister",
            self.deregister_agent,
            methods=["POST"],
            tags=["Agents"],
        )

        self.app.add_api_route(
            "/flows/register", self.register_flow, methods=["POST"], tags=["Flows"]
        )
        self.app.add_api_route(
            "/flows/deregister", self.deregister_flow, methods=["POST"], tags=["Flows"]
        )

        self.app.add_api_route(
            "/tasks", self.create_task, methods=["POST"], tags=["Tasks"]
        )
        self.app.add_api_route(
            "/tasks/{task_id}", self.get_task_state, methods=["GET"], tags=["Tasks"]
        )

    @property
    def message_queue(self) -> BaseMessageQueue:
        return self._message_queue

    @property
    def publisher_id(self) -> str:
        return self._publisher_id

    def get_consumer(self) -> BaseMessageQueueConsumer:
        return ControlPlaneMessageConsumer(
            message_handler={
                ActionTypes.NEW_TASK: self.create_task,
                ActionTypes.COMPLETED_TASK: self.handle_agent_completion,
            }
        )

    def launch(self) -> None:
        uvicorn.run(self.app)

    async def home(self) -> Dict[str, str]:
        return {
            "running": str(self.running),
            "step_interval": str(self.step_interval),
            "agents_store_key": self.agents_store_key,
            "flows_store_key": self.flows_store_key,
            "active_flows_store_key": self.active_flows_store_key,
        }

    async def register_agent(self, agent_def: AgentDefinition) -> None:
        await self.state_store.aput(
            agent_def.agent_id, agent_def.dict(), collection=self.agents_store_key
        )
        # TODO: currently blocking, should be async
        self.object_index.insert_object(agent_def.dict())

    async def deregister_agent(self, agent_id: str) -> None:
        await self.state_store.adelete(agent_id, collection=self.agents_store_key)
        # object index does not have delete yet

    async def register_flow(self, flow_def: FlowDefinition) -> None:
        await self.state_store.aput(
            flow_def.flow_id, flow_def.dict(), collection=self.flows_store_key
        )

    async def deregister_flow(self, flow_id: str) -> None:
        await self.state_store.adelete(flow_id, collection=self.flows_store_key)

    async def create_task(self, task_def: TaskDefinition) -> None:
        await self.state_store.aput(
            task_def.task_id, task_def.dict(), collection=self.tasks_store_key
        )

        await self.send_task_to_agent(task_def)

    async def get_task_state(self, task_id: str) -> TaskDefinition:
        state_dict = await self.state_store.aget(
            task_id, collection=self.tasks_store_key
        )
        if state_dict is None:
            raise ValueError(f"Task with id {task_id} not found")

        return TaskDefinition.parse_obj(state_dict)

    async def get_all_tasks(self) -> Dict[str, TaskDefinition]:
        state_dicts = await self.state_store.aget_all(collection=self.tasks_store_key)
        return {
            task_id: TaskDefinition.parse_obj(state_dict)
            for task_id, state_dict in state_dicts.items()
        }

    async def send_task_to_agent(self, task_def: TaskDefinition) -> None:
        agent_retriever = self.object_index.as_retriever(similarity_top_k=5)

        # could also route based on similarity alone.
        # TODO: Figure out user-specified routing
        agent_def_dicts: List[dict] = agent_retriever.retrieve(task_def.input)
        agent_defs = [
            AgentDefinition.parse_obj(agent_def_dict)
            for agent_def_dict in agent_def_dicts
        ]
        if len(agent_def_dicts) > 1:
            selector = PydanticMultiSelector.from_defaults(
                llm=self.llm,
            )
            agent_def_metadata = [
                ToolMetadata(
                    description=agent_def.description,
                    name=agent_def.agent_id,
                )
                for agent_def in agent_defs
            ]
            result = await selector.aselect(agent_def_metadata, task_def.input)

            selected_agent_id = agent_defs[result.inds[0]].agent_id
        else:
            selected_agent_id = agent_defs[0].agent_id

        await self.publish(
            QueueMessage(
<<<<<<< HEAD
                type=selected_agent_id,
                data=task_def.dict(),
                source_id=self.id_,
=======
                source_id=self.publisher_id,
                type=agent_id,
                data=task_def.model_dump(),
>>>>>>> 91e6ef2d
                action=ActionTypes.NEW_TASK,
            )
        )

    async def handle_agent_completion(
        self,
        task_result: TaskResult,
    ) -> None:
        # TODO: figure out logic for deciding what to do next
        # by default, assume done (return to user?)
        # TaskResult has chat history to help with next decision
        await self.state_store.adelete(
            task_result.task_id, collection=self.tasks_store_key
        )

        await self.publish(
            QueueMessage(
                source_id=self.publisher_id,
                type="human",
                action=ActionTypes.COMPLETED_TASK,
                data=task_result.result,
            )
        )

    async def get_next_agent(self, task_id: str) -> str:
        return ""

    async def request_user_input(self, task_id: str, message: str) -> None:
        pass

    async def handle_user_input(self, task_id: str, user_input: str) -> None:
        pass<|MERGE_RESOLUTION|>--- conflicted
+++ resolved
@@ -208,15 +208,9 @@
 
         await self.publish(
             QueueMessage(
-<<<<<<< HEAD
                 type=selected_agent_id,
                 data=task_def.dict(),
-                source_id=self.id_,
-=======
                 source_id=self.publisher_id,
-                type=agent_id,
-                data=task_def.model_dump(),
->>>>>>> 91e6ef2d
                 action=ActionTypes.NEW_TASK,
             )
         )
