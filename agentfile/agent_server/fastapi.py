import asyncio
import uuid
import uvicorn
from contextlib import asynccontextmanager
from fastapi import FastAPI, HTTPException
from typing import Any, AsyncGenerator, Callable, Dict, List, Literal, Optional

from agentfile.agent_server.base import BaseAgentServer
from agentfile.agent_server.types import (
    _Task,
    _TaskSate,
    _TaskStep,
    _TaskStepOutput,
    _ChatMessage,
)
from agentfile.message_consumers.base import BaseMessageQueueConsumer
from agentfile.message_queues.base import BaseMessageQueue, PublishCallback
from agentfile.messages.base import QueueMessage
from agentfile.types import ActionTypes, TaskResult, AgentDefinition, TaskDefinition
from llama_index.core.agent import AgentRunner

import logging

logger = logging.getLogger(__name__)
logger.setLevel(logging.INFO)
logging.basicConfig(level=logging.INFO)


class AgentMessageConsumer(BaseMessageQueueConsumer):
    message_handler: Dict[str, Callable]
    message_type: str = "default_agent"

    async def _process_message(self, message: QueueMessage, **kwargs: Any) -> None:
        action = message.action
        if action not in self.message_handler:
            raise ValueError(f"Action {action} not supported by control plane")

        if (
            action == ActionTypes.NEW_TASK
            and isinstance(message.data, dict)
            and "input" in message.data
        ):
            await self.message_handler[action](TaskDefinition(**message.data))


class FastAPIAgentServer(BaseAgentServer):
    def __init__(
        self,
        agent: AgentRunner,
        message_queue: BaseMessageQueue,
        running: bool = True,
        description: str = "Agent Server",
        agent_id: str = "default_agent",
        agent_definition: Optional[AgentDefinition] = None,
        publish_callback: Optional[PublishCallback] = None,
        step_interval: float = 0.1,
    ) -> None:
        self._agent_definition = agent_definition or AgentDefinition(
            agent_id=agent_id, description=description
        )
        self.agent = agent
        self.description = description
        self.running = running
        self.step_interval = step_interval
        self._message_queue = message_queue
        self._publisher_id = f"{self.__class__.__qualname__}-{uuid.uuid4()}"
        self._publish_callback = publish_callback

        self.app = FastAPI(lifespan=self.lifespan)

        self.app.add_api_route("/", self.home, methods=["GET"], tags=["Agent State"])

        self.app.add_api_route(
            "/task", self.create_task, methods=["POST"], tags=["Tasks"]
        )
        self.app.add_api_route(
            "/tasks", self.get_tasks, methods=["GET"], tags=["Tasks"]
        )
        self.app.add_api_route(
            "/tasks/{task_id}", self.get_task_state, methods=["GET"], tags=["Tasks"]
        )
        self.app.add_api_route(
            "/completed_tasks",
            self.get_completed_tasks,
            methods=["GET"],
            tags=["Tasks"],
        )
        self.app.add_api_route(
            "/tasks/{task_id}/output",
            self.get_task_output,
            methods=["GET"],
            tags=["Tasks"],
        )
        self.app.add_api_route(
            "/tasks/{task_id}/steps",
            self.get_task_steps,
            methods=["GET"],
            tags=["Tasks"],
        )
        self.app.add_api_route(
            "/tasks/{task_id}/completed_steps",
            self.get_completed_steps,
            methods=["GET"],
            tags=["Tasks"],
        )

        self.app.add_api_route(
            "/description", self.get_description, methods=["GET"], tags=["Agent State"]
        )
        self.app.add_api_route(
            "/messages", self.get_messages, methods=["GET"], tags=["Agent State"]
        )
        self.app.add_api_route(
            "/toggle_agent_running",
            self.toggle_agent_running,
            methods=["POST"],
            tags=["Agent State"],
        )
        self.app.add_api_route(
            "/is_worker_running",
            self.is_worker_running,
            methods=["GET"],
            tags=["Agent State"],
        )
        self.app.add_api_route(
            "/reset_agent", self.reset_agent, methods=["POST"], tags=["Agent State"]
        )

    @property
    def agent_definition(self) -> AgentDefinition:
        return self._agent_definition

    @property
    def message_queue(self) -> BaseMessageQueue:
        return self._message_queue

    @property
    def publisher_id(self) -> str:
        return self._publisher_id

    @property
    def publish_callback(self) -> Optional[PublishCallback]:
        return self._publish_callback

    @asynccontextmanager
    async def lifespan(self, app: FastAPI) -> AsyncGenerator[None, None]:
        logger.info("Starting up")
        asyncio.create_task(self.start_processing_loop())
        yield
        logger.info("Shutting down")

    def launch(self) -> None:
        uvicorn.run(self.app)

    def get_consumer(self) -> BaseMessageQueueConsumer:
        return AgentMessageConsumer(
            message_type=self.agent_definition.agent_id,
            message_handler={
                ActionTypes.NEW_TASK: self.create_task,
            },
        )

    async def home(self) -> Dict[str, str]:
        return {
            **self.agent_definition.dict(),
            "running": str(self.running),
            "step_interval": f"{self.step_interval} seconds",
            "num_tasks": str(len(self.agent.list_tasks())),
            "num_completed_tasks": str(len(self.agent.get_completed_tasks())),
        }

    async def start_processing_loop(self) -> None:
        while True:
            if not self.running:
                await asyncio.sleep(self.step_interval)
                continue

            current_tasks = self.agent.list_tasks()
            current_task_ids = [task.task_id for task in current_tasks]

            completed_tasks = self.agent.get_completed_tasks()
            completed_task_ids = [task.task_id for task in completed_tasks]

            for task_id in current_task_ids:
                if task_id in completed_task_ids:
                    continue

                step_output = await self.agent.arun_step(task_id)

                if step_output.is_last:
                    # finalize the response
                    response = self.agent.finalize_response(
                        task_id, step_output=step_output
                    )
<<<<<<< HEAD

                    # get the latest history
                    history = self.agent.memory.get()

                    # publish the completed task
                    await self.message_queue.publish(
=======
                    await self.publish(
>>>>>>> 6e8c6740
                        QueueMessage(
                            publisher_id=self.publisher_id,
                            type="control_plane",
                            action=ActionTypes.COMPLETED_TASK,
                            data=TaskResult(
                                task_id=task_id,
                                history=history,
                                result=response.response,
<<<<<<< HEAD
                            ).dict(),
                        )
=======
                            ).model_dump(),
                        ),
                        callback=self.publish_callback,
>>>>>>> 6e8c6740
                    )

            await asyncio.sleep(self.step_interval)

    async def get_description(self) -> str:
        return self.description

    async def create_task(self, task_def: TaskDefinition) -> _Task:
        task = self.agent.create_task(task_def.input, task_id=task_def.task_id)

        return _Task.from_task(task)

    async def get_tasks(self) -> List[_Task]:
        tasks = self.agent.list_tasks()

        _tasks = []
        for task in tasks:
            _tasks.append(_Task.from_task(task))

        return _tasks

    async def get_task_state(self, task_id: str) -> _TaskSate:
        task_state = self.agent.state.task_dict.get(task_id)
        if task_state is None:
            raise HTTPException(status_code=404, detail="Task not found")

        return _TaskSate.from_task_state(task_state)

    async def get_completed_tasks(self) -> List[_Task]:
        completed_tasks = self.agent.get_completed_tasks()

        _completed_tasks = []
        for task in completed_tasks:
            _completed_tasks.append(_Task.from_task(task))

        return _completed_tasks

    async def get_task_output(self, task_id: str) -> _TaskStepOutput:
        task_output = self.agent.get_task_output(task_id)

        return _TaskStepOutput.from_task_step_output(task_output)

    async def get_task_steps(self, task_id: str) -> List[_TaskStep]:
        task_steps = self.agent.get_upcoming_steps(task_id)

        steps = []
        for step in task_steps:
            steps.append(_TaskStep.from_task_step(step))

        return steps

    async def get_completed_steps(self, task_id: str) -> List[_TaskStepOutput]:
        completed_step_outputs = self.agent.get_completed_steps(task_id)

        _step_outputs = []
        for step_output in completed_step_outputs:
            _step_outputs.append(_TaskStepOutput.from_task_step_output(step_output))

        return _step_outputs

    # ---- Agent Control ----

    async def get_messages(self) -> List[_ChatMessage]:
        messages = self.agent.chat_history

        return [_ChatMessage.from_chat_message(message) for message in messages]

    async def toggle_agent_running(
        self, state: Literal["running", "stopped"]
    ) -> Dict[str, bool]:
        self.running = state == "running"

        return {"running": self.running}

    async def is_worker_running(self) -> Dict[str, bool]:
        return {"running": self.running}

    async def reset_agent(self) -> Dict[str, str]:
        self.agent.reset()

        return {"message": "Agent reset"}<|MERGE_RESOLUTION|>--- conflicted
+++ resolved
@@ -192,16 +192,11 @@
                     response = self.agent.finalize_response(
                         task_id, step_output=step_output
                     )
-<<<<<<< HEAD
 
                     # get the latest history
                     history = self.agent.memory.get()
 
-                    # publish the completed task
-                    await self.message_queue.publish(
-=======
                     await self.publish(
->>>>>>> 6e8c6740
                         QueueMessage(
                             publisher_id=self.publisher_id,
                             type="control_plane",
@@ -210,14 +205,9 @@
                                 task_id=task_id,
                                 history=history,
                                 result=response.response,
-<<<<<<< HEAD
                             ).dict(),
-                        )
-=======
-                            ).model_dump(),
                         ),
                         callback=self.publish_callback,
->>>>>>> 6e8c6740
                     )
 
             await asyncio.sleep(self.step_interval)
